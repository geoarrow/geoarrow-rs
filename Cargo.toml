--- conflicted
+++ resolved
@@ -25,15 +25,11 @@
 bytes = "1.10.0"
 futures = "0.3"
 geo = "0.30.0"
+geo-traits = "0.2.0"
 geo-types = "0.7"
-geo-traits = "0.2.0"
-<<<<<<< HEAD
 geoarrow-array = { path = "rust/geoarrow-array" }
 geoarrow-geoparquet = { path = "rust/geoarrow-geoparquet" }
 geoarrow-schema = { path = "rust/geoarrow-schema" }
-=======
-geo-types = "0.7.16"
->>>>>>> 545ebc36
 num-traits = "0.2.19"
 parquet = { version = "54.1", default-features = false }
 rstar = "0.12.2"
