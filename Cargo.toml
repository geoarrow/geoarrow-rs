--- conflicted
+++ resolved
@@ -19,42 +19,29 @@
 rust-version = "1.85"
 
 [workspace.dependencies]
-<<<<<<< HEAD
-arrow-arith = "54.3.1"
-arrow-array = "54.3.1"
-arrow-buffer = "54.3.1"
-arrow-ord = "54.3.1"
-arrow-schema = "54.3.1"
-async-stream = "0.3"
-bytes = "1.10.0"
-futures = "0.3"
-geo = "0.30.0"
-geo-traits = "0.2.0"
-geo-types = "0.7"
-geoarrow-array = { path = "rust/geoarrow-array" }
-geoarrow-geoparquet = { path = "rust/geoarrow-geoparquet" }
-geoarrow-schema = { path = "rust/geoarrow-schema" }
-num-traits = "0.2.19"
-parquet = { version = "54.1", default-features = false }
-=======
+arrow-arith = "55"
 arrow-array = "55"
 arrow-buffer = "55"
 arrow-cast = "55"
 arrow-csv = "55"
 arrow-data = "55"
 arrow-ipc = "55"
+arrow-ord = "55"
 arrow-schema = "55"
+async-stream = "0.3"
+bytes = "1.10.0"
+futures = "0.3"
 geo = "0.30.0"
 geo-traits = "0.2.0"
 geo-types = "0.7.16"
 geoarrow-array = { path = "rust/geoarrow-array" }
+geoarrow-geoparquet = { path = "rust/geoarrow-geoparquet" }
 geoarrow-schema = { path = "rust/geoarrow-schema" }
 geoarrow-test = { path = "rust/geoarrow-test" }
 geozero = "0.14"
 num-traits = "0.2.19"
 object_store = "0.12"
 parquet = { version = "55", default-features = false }
->>>>>>> cecc5bc8
 rstar = "0.12.2"
 serde = "1"
 serde_json = "1"
