[workspace]
members = [
    "rust/geoarrow-array",
<<<<<<< HEAD
    "rust/geoarrow-geo",
=======
    "rust/geoarrow-flatgeobuf",
    "rust/geoarrow-geoparquet",
    "rust/geoarrow-geos",
>>>>>>> 7705fc8b
    "rust/geoarrow-schema",
    "rust/geoarrow-test",
    "rust/geoarrow",
    "rust/pyo3-geoarrow",
    # Comment out until datafusion 47 release so that the workspace can upgrade
    # to arrow 55
    # "rust/geodatafusion",
]
exclude = ["js"]
resolver = "2"

[workspace.package]
version = "0.1.0-dev"
authors = ["Kyle Barron <kylebarron2@gmail.com>"]
edition = "2024"
license = "MIT OR Apache-2.0"
repository = "https://github.com/geoarrow/geoarrow-rs"
rust-version = "1.85"
categories = ["science::geo"]

[workspace.dependencies]
approx = "0.5.1"
arrow-arith = "55"
arrow-array = "55"
arrow-buffer = "55"
arrow-cast = "55"
arrow-csv = "55"
arrow-data = "55"
arrow-ipc = "55"
arrow-json = "55"
arrow-ord = "55"
arrow-schema = "55"
async-stream = "0.3"
async-trait = "0.1"
bytes = "1.10.0"
# 47 rc https://lists.apache.org/thread/zrq9x9gf51r8b6m9qokf2q75kh251rm6
datafusion = { git = "https://github.com/apache/datafusion", rev = "e4433049b04ca2c1e2031eb05d1a0990210f11d6" }
flatgeobuf = { version = "4.6", default-features = false }
futures = "0.3"
geo = "0.30.0"
geo-traits = "0.2.0"
<<<<<<< HEAD
geoarrow-array = { path = "rust/geoarrow-array" }
geoarrow-schema = { path = "rust/geoarrow-schema" }
=======
geo-types = "0.7.16"
geoarrow-array = { path = "rust/geoarrow-array" }
geoarrow-geoparquet = { path = "rust/geoarrow-geoparquet" }
geoarrow-schema = { path = "rust/geoarrow-schema" }
geoarrow-test = { path = "rust/geoarrow-test" }
geohash = "0.13.1"
geos = { version = "10", features = ["v3_10_0"] }
geozero = "0.14"
indexmap = "2.5.0"
>>>>>>> 7705fc8b
num-traits = "0.2.19"
numpy = "0.24"
object_store = "0.12"
parquet = { version = "55", default-features = false }
pyo3 = "0.24"
pyo3-arrow = "0.9"
pyo3-geoarrow = { path = "rust/pyo3-geoarrow" }
rstar = "0.12.2"
serde = "1"
serde_json = "1"
serde_with = "3"
thiserror = "1"
tokio = { version = "1.9", default-features = false }
url = "2.5"
# to include https://github.com/georust/wkb/pull/53
wkb = { git = "https://github.com/georust/wkb", rev = "5a2027995997017bcd531e6be7e5cf126db1d4c1" }
# https://github.com/georust/wkt/pull/137
wkt = { git = "https://github.com/georust/wkt", rev = "270ffe0eaf5ba5255c364dbade39c451562a9e9b" }<|MERGE_RESOLUTION|>--- conflicted
+++ resolved
@@ -1,13 +1,10 @@
 [workspace]
 members = [
     "rust/geoarrow-array",
-<<<<<<< HEAD
     "rust/geoarrow-geo",
-=======
     "rust/geoarrow-flatgeobuf",
     "rust/geoarrow-geoparquet",
     "rust/geoarrow-geos",
->>>>>>> 7705fc8b
     "rust/geoarrow-schema",
     "rust/geoarrow-test",
     "rust/geoarrow",
@@ -49,10 +46,6 @@
 futures = "0.3"
 geo = "0.30.0"
 geo-traits = "0.2.0"
-<<<<<<< HEAD
-geoarrow-array = { path = "rust/geoarrow-array" }
-geoarrow-schema = { path = "rust/geoarrow-schema" }
-=======
 geo-types = "0.7.16"
 geoarrow-array = { path = "rust/geoarrow-array" }
 geoarrow-geoparquet = { path = "rust/geoarrow-geoparquet" }
@@ -62,7 +55,6 @@
 geos = { version = "10", features = ["v3_10_0"] }
 geozero = "0.14"
 indexmap = "2.5.0"
->>>>>>> 7705fc8b
 num-traits = "0.2.19"
 numpy = "0.24"
 object_store = "0.12"
