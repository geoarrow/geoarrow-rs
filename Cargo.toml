[workspace]
members = [
    "rust/geoarrow-array",
<<<<<<< HEAD
    "rust/geoarrow-geojson",
=======
    "rust/geoarrow-cast",
    "rust/geoarrow-flatgeobuf",
    "rust/geoarrow-geos",
>>>>>>> c0d5cd0c
    "rust/geoarrow-schema",
    "rust/geoarrow-test",
    "rust/geodatafusion",
    "rust/geoparquet",
    "rust/pyo3-geoarrow",
]
exclude = ["js"]
resolver = "2"

[workspace.package]
version = "0.4.0-beta.4"
authors = ["Kyle Barron <kylebarron2@gmail.com>"]
edition = "2024"
license = "MIT OR Apache-2.0"
repository = "https://github.com/geoarrow/geoarrow-rs"
rust-version = "1.85"
categories = ["science::geo"]

[workspace.dependencies]
approx = "0.5.1"
arrow-arith = "55"
arrow-array = "55"
arrow-buffer = "55"
arrow-cast = "55"
arrow-csv = "55"
arrow-data = "55"
arrow-ipc = "55"
arrow-json = "55"
<<<<<<< HEAD
=======
arrow-ord = "55"
>>>>>>> c0d5cd0c
arrow-schema = "55"
async-stream = "0.3"
async-trait = "0.1"
bytes = "1.10.0"
# https://github.com/apache/datafusion/pull/15646
datafusion = { git = "https://github.com/apache/datafusion", rev = "2d801940c3cb0cec3209aa890688590ded791865" }
flatgeobuf = { version = "4.6", default-features = false }
futures = "0.3"
geo = "0.30.0"
geo-traits = "0.3.0"
geo-types = "0.7.16"
geoarrow-array = { path = "rust/geoarrow-array" }
<<<<<<< HEAD
geoarrow-geojson = { path = "rust/geoarrow-geojson" }
=======
geoarrow-cast = { path = "rust/geoarrow-cast" }
>>>>>>> c0d5cd0c
geoarrow-schema = { path = "rust/geoarrow-schema" }
geoarrow-test = { path = "rust/geoarrow-test" }
geohash = "0.13.1"
geoparquet = { path = "rust/geoparquet" }
geos = { version = "10", features = ["v3_10_0"] }
geozero = "0.14"
indexmap = "2.5.0"
num-traits = "0.2.19"
numpy = "0.24"
object_store = "0.12"
parquet = { version = "55", default-features = false }
pyo3 = "0.24"
pyo3-arrow = "0.9"
pyo3-geoarrow = { path = "rust/pyo3-geoarrow" }
rstar = "0.12.2"
serde = "1"
serde_json = "1"
serde_with = "3"
thiserror = "1"
tokio = { version = "1.9", default-features = false }
url = "2.5"
wkb = "0.9"
wkt = "0.14"<|MERGE_RESOLUTION|>--- conflicted
+++ resolved
@@ -1,13 +1,10 @@
 [workspace]
 members = [
     "rust/geoarrow-array",
-<<<<<<< HEAD
-    "rust/geoarrow-geojson",
-=======
     "rust/geoarrow-cast",
     "rust/geoarrow-flatgeobuf",
+    "rust/geoarrow-geojson",
     "rust/geoarrow-geos",
->>>>>>> c0d5cd0c
     "rust/geoarrow-schema",
     "rust/geoarrow-test",
     "rust/geodatafusion",
@@ -36,10 +33,7 @@
 arrow-data = "55"
 arrow-ipc = "55"
 arrow-json = "55"
-<<<<<<< HEAD
-=======
 arrow-ord = "55"
->>>>>>> c0d5cd0c
 arrow-schema = "55"
 async-stream = "0.3"
 async-trait = "0.1"
@@ -52,11 +46,8 @@
 geo-traits = "0.3.0"
 geo-types = "0.7.16"
 geoarrow-array = { path = "rust/geoarrow-array" }
-<<<<<<< HEAD
+geoarrow-cast = { path = "rust/geoarrow-cast" }
 geoarrow-geojson = { path = "rust/geoarrow-geojson" }
-=======
-geoarrow-cast = { path = "rust/geoarrow-cast" }
->>>>>>> c0d5cd0c
 geoarrow-schema = { path = "rust/geoarrow-schema" }
 geoarrow-test = { path = "rust/geoarrow-test" }
 geohash = "0.13.1"
