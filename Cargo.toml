[workspace]
members = [
    "rust/geoarrow",
    "rust/geoarrow-array",
    "rust/geoarrow-cast",
    "rust/geoarrow-flatgeobuf",
    "rust/geoarrow-geo",
    "rust/geoarrow-geos",
    "rust/geoarrow-schema",
    "rust/geoarrow-test",
    "rust/geodatafusion",
    "rust/geoparquet",
    "rust/pyo3-geoarrow",
]
exclude = ["js"]
resolver = "2"

[workspace.package]
version = "0.4.0"
authors = ["Kyle Barron <kylebarron2@gmail.com>"]
edition = "2024"
license = "MIT OR Apache-2.0"
repository = "https://github.com/geoarrow/geoarrow-rs"
rust-version = "1.85"
categories = ["science::geo"]

[workspace.dependencies]
approx = "0.5.1"
arrow-arith = "55"
arrow-array = "55"
arrow-buffer = "55"
arrow-cast = "55"
arrow-csv = "55"
arrow-data = "55"
arrow-ipc = "55"
arrow-json = "55"
arrow-ord = "55"
arrow-schema = "55"
async-stream = "0.3"
async-trait = "0.1"
bytes = "1.10.0"
chrono = { version = "0.4.41", default-features = false }
<<<<<<< HEAD
datafusion = { version = "48.0.1" }
datafusion-datasource = { version = "48.0.1" }
=======
datafusion = { version = "49.0.0" }
>>>>>>> 3fec2091
flatgeobuf = { git = "https://github.com/kylebarron/flatgeobuf", rev = "ea7749d5b209972389f73f9a93dd1d860f3467a1", default-features = false }
futures = "0.3"
geo = "0.30.0"
geo-traits = "0.3.0"
geo-types = "0.7.16"
geoarrow-array = { path = "rust/geoarrow-array", version = "0.4" }
geoarrow-cast = { path = "rust/geoarrow-cast", version = "0.4" }
geoarrow-flatgeobuf = { path = "rust/geoarrow-flatgeobuf", version = "0.4" }
geoarrow-geo = { path = "rust/geoarrow-geo", version = "0.4" }
geoarrow-schema = { path = "rust/geoarrow-schema", version = "0.4" }
geoarrow-test = { path = "rust/geoarrow-test", version = "0.4" }
geohash = "0.13.1"
geoparquet = { path = "rust/geoparquet", version = "0.4" }
geos = { version = "10", features = ["v3_10_0"] }
geozero = "0.14"
http-range-client = { version = "0.9", default-features = false }
indexmap = "2.5.0"
num-traits = "0.2.19"
numpy = "0.25"
object_store = "0.12"
parquet = { version = "55", default-features = false }
pyo3 = "0.25"
# https://github.com/kylebarron/arro3/pull/354
pyo3-arrow = { git = "https://github.com/kylebarron/arro3", rev = "a622e151587f34cf4b901a9048b16a83b601eac3" }
pyo3-geoarrow = { path = "rust/pyo3-geoarrow" }
rstar = "0.12.2"
serde = "1"
serde_json = "1"
serde_with = "3"
thiserror = "1"
tokio = { version = "1.9", default-features = false }
url = "2.5"
wkb = "0.9"
wkt = "0.14"<|MERGE_RESOLUTION|>--- conflicted
+++ resolved
@@ -40,12 +40,8 @@
 async-trait = "0.1"
 bytes = "1.10.0"
 chrono = { version = "0.4.41", default-features = false }
-<<<<<<< HEAD
-datafusion = { version = "48.0.1" }
-datafusion-datasource = { version = "48.0.1" }
-=======
 datafusion = { version = "49.0.0" }
->>>>>>> 3fec2091
+datafusion-datasource = { version = "49.0.0" }
 flatgeobuf = { git = "https://github.com/kylebarron/flatgeobuf", rev = "ea7749d5b209972389f73f9a93dd1d860f3467a1", default-features = false }
 futures = "0.3"
 geo = "0.30.0"
