[workspace]
members = [
    "rust/geoarrow-array",
<<<<<<< HEAD
    "rust/geoarrow-geo",
=======
    "rust/geoarrow-cast",
>>>>>>> eb0a7a7e
    "rust/geoarrow-flatgeobuf",
    "rust/geoarrow-geos",
    "rust/geoarrow-schema",
    "rust/geoarrow-test",
    "rust/geodatafusion",
    "rust/geoparquet",
    "rust/pyo3-geoarrow",
]
exclude = ["js"]
resolver = "2"

[workspace.package]
version = "0.4.0"
authors = ["Kyle Barron <kylebarron2@gmail.com>"]
edition = "2024"
license = "MIT OR Apache-2.0"
repository = "https://github.com/geoarrow/geoarrow-rs"
rust-version = "1.85"
categories = ["science::geo"]

[workspace.dependencies]
approx = "0.5.1"
arrow-arith = "55"
arrow-array = "55"
arrow-buffer = "55"
arrow-cast = "55"
arrow-csv = "55"
arrow-data = "55"
arrow-ipc = "55"
arrow-json = "55"
arrow-ord = "55"
arrow-schema = "55"
async-stream = "0.3"
async-trait = "0.1"
bytes = "1.10.0"
chrono = { version = "0.4.41", default-features = false }
datafusion = { version = "48.0.0" }
flatgeobuf = { version = "4.6", default-features = false }
futures = "0.3"
geo = "0.30.0"
geo-traits = "0.3.0"
geo-types = "0.7.16"
geoarrow-array = { path = "rust/geoarrow-array", version = "0.4" }
geoarrow-cast = { path = "rust/geoarrow-cast", version = "0.4" }
geoarrow-schema = { path = "rust/geoarrow-schema", version = "0.4" }
geoarrow-test = { path = "rust/geoarrow-test", version = "0.4" }
geohash = "0.13.1"
geoparquet = { path = "rust/geoparquet", version = "0.4" }
geos = { version = "10", features = ["v3_10_0"] }
geozero = "0.14"
indexmap = "2.5.0"
num-traits = "0.2.19"
numpy = "0.25"
object_store = "0.12"
parquet = { version = "55", default-features = false }
pyo3 = "0.25"
# https://github.com/kylebarron/arro3/pull/354
pyo3-arrow = { git = "https://github.com/kylebarron/arro3", rev = "a622e151587f34cf4b901a9048b16a83b601eac3" }
pyo3-geoarrow = { path = "rust/pyo3-geoarrow" }
rstar = "0.12.2"
serde = "1"
serde_json = "1"
serde_with = "3"
thiserror = "1"
tokio = { version = "1.9", default-features = false }
url = "2.5"
wkb = "0.9"
wkt = "0.14"<|MERGE_RESOLUTION|>--- conflicted
+++ resolved
@@ -1,12 +1,9 @@
 [workspace]
 members = [
     "rust/geoarrow-array",
-<<<<<<< HEAD
+    "rust/geoarrow-cast",
+    "rust/geoarrow-flatgeobuf",
     "rust/geoarrow-geo",
-=======
-    "rust/geoarrow-cast",
->>>>>>> eb0a7a7e
-    "rust/geoarrow-flatgeobuf",
     "rust/geoarrow-geos",
     "rust/geoarrow-schema",
     "rust/geoarrow-test",
