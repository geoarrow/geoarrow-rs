--- conflicted
+++ resolved
@@ -26,9 +26,6 @@
         - write_ipc
         - write_ipc_stream
         - write_parquet
-<<<<<<< HEAD
-        - ParquetFile
+        - ObjectStore
         - ParquetDataset
-=======
->>>>>>> d9948afb
-        - ObjectStore+        - ParquetFile