use std::fs::File;
use std::path::Path;

use geoarrow_array::array::from_arrow_array;
use geoarrow_schema::{CoordType, CrsType, GeoArrowType};
use parquet::arrow::arrow_reader::ParquetRecordBatchReaderBuilder;
use serde_json::json;

use crate::reader::{GeoParquetReaderBuilder, GeoParquetRecordBatchReader};
use crate::test::geoarrow_data_example_crs_files;

/// Read a GeoParquet file and return the WKT and geometry arrays; columns 0 and 1.
fn read_gpq_file(path: impl AsRef<Path>) -> GeoArrowType {
    println!("reading path: {:?}", path.as_ref());
    let file = File::open(path).unwrap();
    let reader_builder = ParquetRecordBatchReaderBuilder::try_new(file).unwrap();
<<<<<<< HEAD
    let gpq_meta = reader_builder.geoparquet_metadata().unwrap();
=======
    let gpq_meta = reader_builder.geoparquet_metadata().unwrap().unwrap();
>>>>>>> 6ef7298a
    let geoarrow_schema = reader_builder
        .geoarrow_schema(&gpq_meta, true, CoordType::Separated)
        .unwrap();
    let reader = reader_builder.build().unwrap();
    let reader = GeoParquetRecordBatchReader::try_new(reader, geoarrow_schema.clone()).unwrap();

    let batches = reader.collect::<Result<Vec<_>, _>>().unwrap();
    assert_eq!(batches.len(), 1);

    let batch = batches[0].clone();

    let geo_arr = from_arrow_array(batch.column(0), geoarrow_schema.field(0)).unwrap();

    geo_arr.data_type().clone()
}

#[test]
fn vermont_4326() {
    let expected = json!({
      "$schema": "https://proj.org/schemas/v0.7/projjson.schema.json",
      "type": "GeographicCRS",
      "name": "WGS 84",
      "datum_ensemble": {
        "name": "World Geodetic System 1984 ensemble",
        "members": [
          {
            "name": "World Geodetic System 1984 (Transit)",
            "id": {
              "authority": "EPSG",
              "code": 1166
            }
          },
          {
            "name": "World Geodetic System 1984 (G730)",
            "id": {
              "authority": "EPSG",
              "code": 1152
            }
          },
          {
            "name": "World Geodetic System 1984 (G873)",
            "id": {
              "authority": "EPSG",
              "code": 1153
            }
          },
          {
            "name": "World Geodetic System 1984 (G1150)",
            "id": {
              "authority": "EPSG",
              "code": 1154
            }
          },
          {
            "name": "World Geodetic System 1984 (G1674)",
            "id": {
              "authority": "EPSG",
              "code": 1155
            }
          },
          {
            "name": "World Geodetic System 1984 (G1762)",
            "id": {
              "authority": "EPSG",
              "code": 1156
            }
          },
          {
            "name": "World Geodetic System 1984 (G2139)",
            "id": {
              "authority": "EPSG",
              "code": 1309
            }
          },
          {
            "name": "World Geodetic System 1984 (G2296)",
            "id": {
              "authority": "EPSG",
              "code": 1383
            }
          }
        ],
        "ellipsoid": {
          "name": "WGS 84",
          "semi_major_axis": 6378137,
          "inverse_flattening": 298.257223563
        },
        "accuracy": "2.0",
        "id": {
          "authority": "EPSG",
          "code": 6326
        }
      },
      "coordinate_system": {
        "subtype": "ellipsoidal",
        "axis": [
          {
            "name": "Geodetic latitude",
            "abbreviation": "Lat",
            "direction": "north",
            "unit": "degree"
          },
          {
            "name": "Geodetic longitude",
            "abbreviation": "Lon",
            "direction": "east",
            "unit": "degree"
          }
        ]
      },
      "scope": "Horizontal component of 3D system.",
      "area": "World.",
      "bbox": {
        "south_latitude": -90,
        "west_longitude": -180,
        "north_latitude": 90,
        "east_longitude": 180
      },
      "id": {
        "authority": "EPSG",
        "code": 4326
      }
    });

    let path = geoarrow_data_example_crs_files().join("example-crs_vermont-4326_geo.parquet");
    let data_type = read_gpq_file(path);
    let crs = data_type.metadata().crs();
    assert_eq!(crs.crs_type().unwrap(), CrsType::Projjson);
    assert_eq!(crs.crs_value().unwrap(), &expected);
}

#[test]
fn vermont_custom() {
    let expected = json!({
      "$schema": "https://proj.org/schemas/v0.7/projjson.schema.json",
      "type": "ProjectedCRS",
      "name": "unknown",
      "base_crs": {
        "name": "unknown",
        "datum": {
          "type": "GeodeticReferenceFrame",
          "name": "Unknown based on WGS 84 ellipsoid",
          "ellipsoid": {
            "name": "WGS 84",
            "semi_major_axis": 6378137,
            "inverse_flattening": 298.257223563,
            "id": {
              "authority": "EPSG",
              "code": 7030
            }
          }
        },
        "coordinate_system": {
          "subtype": "ellipsoidal",
          "axis": [
            {
              "name": "Longitude",
              "abbreviation": "lon",
              "direction": "east",
              "unit": "degree"
            },
            {
              "name": "Latitude",
              "abbreviation": "lat",
              "direction": "north",
              "unit": "degree"
            }
          ]
        }
      },
      "conversion": {
        "name": "unknown",
        "method": {
          "name": "Orthographic",
          "id": {
            "authority": "EPSG",
            "code": 9840
          }
        },
        "parameters": [
          {
            "name": "Latitude of natural origin",
            "value": 43.88,
            "unit": "degree",
            "id": {
              "authority": "EPSG",
              "code": 8801
            }
          },
          {
            "name": "Longitude of natural origin",
            "value": -72.69,
            "unit": "degree",
            "id": {
              "authority": "EPSG",
              "code": 8802
            }
          },
          {
            "name": "False easting",
            "value": 0,
            "unit": "metre",
            "id": {
              "authority": "EPSG",
              "code": 8806
            }
          },
          {
            "name": "False northing",
            "value": 0,
            "unit": "metre",
            "id": {
              "authority": "EPSG",
              "code": 8807
            }
          }
        ]
      },
      "coordinate_system": {
        "subtype": "Cartesian",
        "axis": [
          {
            "name": "Easting",
            "abbreviation": "E",
            "direction": "east",
            "unit": "metre"
          },
          {
            "name": "Northing",
            "abbreviation": "N",
            "direction": "north",
            "unit": "metre"
          }
        ]
      }
    });
    let path = geoarrow_data_example_crs_files().join("example-crs_vermont-custom_geo.parquet");
    let data_type = read_gpq_file(path);
    let crs = data_type.metadata().crs();
    assert_eq!(crs.crs_type().unwrap(), CrsType::Projjson);
    assert_eq!(crs.crs_value().unwrap(), &expected);
}

#[test]
fn vermont_utm() {
    let expected = json!({
      "$schema": "https://proj.org/schemas/v0.7/projjson.schema.json",
      "type": "ProjectedCRS",
      "name": "WGS 84 / UTM zone 18N",
      "base_crs": {
        "name": "WGS 84",
        "datum_ensemble": {
          "name": "World Geodetic System 1984 ensemble",
          "members": [
            {
              "name": "World Geodetic System 1984 (Transit)",
              "id": {
                "authority": "EPSG",
                "code": 1166
              }
            },
            {
              "name": "World Geodetic System 1984 (G730)",
              "id": {
                "authority": "EPSG",
                "code": 1152
              }
            },
            {
              "name": "World Geodetic System 1984 (G873)",
              "id": {
                "authority": "EPSG",
                "code": 1153
              }
            },
            {
              "name": "World Geodetic System 1984 (G1150)",
              "id": {
                "authority": "EPSG",
                "code": 1154
              }
            },
            {
              "name": "World Geodetic System 1984 (G1674)",
              "id": {
                "authority": "EPSG",
                "code": 1155
              }
            },
            {
              "name": "World Geodetic System 1984 (G1762)",
              "id": {
                "authority": "EPSG",
                "code": 1156
              }
            },
            {
              "name": "World Geodetic System 1984 (G2139)",
              "id": {
                "authority": "EPSG",
                "code": 1309
              }
            },
            {
              "name": "World Geodetic System 1984 (G2296)",
              "id": {
                "authority": "EPSG",
                "code": 1383
              }
            }
          ],
          "ellipsoid": {
            "name": "WGS 84",
            "semi_major_axis": 6378137,
            "inverse_flattening": 298.257223563
          },
          "accuracy": "2.0",
          "id": {
            "authority": "EPSG",
            "code": 6326
          }
        },
        "coordinate_system": {
          "subtype": "ellipsoidal",
          "axis": [
            {
              "name": "Geodetic latitude",
              "abbreviation": "Lat",
              "direction": "north",
              "unit": "degree"
            },
            {
              "name": "Geodetic longitude",
              "abbreviation": "Lon",
              "direction": "east",
              "unit": "degree"
            }
          ]
        },
        "id": {
          "authority": "EPSG",
          "code": 4326
        }
      },
      "conversion": {
        "name": "UTM zone 18N",
        "method": {
          "name": "Transverse Mercator",
          "id": {
            "authority": "EPSG",
            "code": 9807
          }
        },
        "parameters": [
          {
            "name": "Latitude of natural origin",
            "value": 0,
            "unit": "degree",
            "id": {
              "authority": "EPSG",
              "code": 8801
            }
          },
          {
            "name": "Longitude of natural origin",
            "value": -75,
            "unit": "degree",
            "id": {
              "authority": "EPSG",
              "code": 8802
            }
          },
          {
            "name": "Scale factor at natural origin",
            "value": 0.9996,
            "unit": "unity",
            "id": {
              "authority": "EPSG",
              "code": 8805
            }
          },
          {
            "name": "False easting",
            "value": 500000,
            "unit": "metre",
            "id": {
              "authority": "EPSG",
              "code": 8806
            }
          },
          {
            "name": "False northing",
            "value": 0,
            "unit": "metre",
            "id": {
              "authority": "EPSG",
              "code": 8807
            }
          }
        ]
      },
      "coordinate_system": {
        "subtype": "Cartesian",
        "axis": [
          {
            "name": "Easting",
            "abbreviation": "E",
            "direction": "east",
            "unit": "metre"
          },
          {
            "name": "Northing",
            "abbreviation": "N",
            "direction": "north",
            "unit": "metre"
          }
        ]
      },
      "scope": "Navigation and medium accuracy spatial referencing.",
      "area": "Between 78\u{00b0}W and 72\u{00b0}W, northern hemisphere between equator and 84\u{00b0}N, onshore and offshore. Bahamas. Canada - Nunavut; Ontario; Quebec. Colombia. Cuba. Ecuador. Greenland. Haiti. Jamaica. Panama. Turks and Caicos Islands. United States (USA). Venezuela.",
      "bbox": {
        "south_latitude": 0,
        "west_longitude": -78,
        "north_latitude": 84,
        "east_longitude": -72
      },
      "id": {
        "authority": "EPSG",
        "code": 32618
      }
    });
    let path = geoarrow_data_example_crs_files().join("example-crs_vermont-utm_geo.parquet");
    let data_type = read_gpq_file(path);
    let crs = data_type.metadata().crs();
    assert_eq!(crs.crs_type().unwrap(), CrsType::Projjson);
    assert_eq!(crs.crs_value().unwrap(), &expected);
}

#[test]
fn vermont_crs84() {
    let expected = json!({
      "$schema": "https://proj.org/schemas/v0.7/projjson.schema.json",
      "type": "GeographicCRS",
      "name": "WGS 84 (CRS84)",
      "datum_ensemble": {
        "name": "World Geodetic System 1984 ensemble",
        "members": [
          {
            "name": "World Geodetic System 1984 (Transit)",
            "id": {
              "authority": "EPSG",
              "code": 1166
            }
          },
          {
            "name": "World Geodetic System 1984 (G730)",
            "id": {
              "authority": "EPSG",
              "code": 1152
            }
          },
          {
            "name": "World Geodetic System 1984 (G873)",
            "id": {
              "authority": "EPSG",
              "code": 1153
            }
          },
          {
            "name": "World Geodetic System 1984 (G1150)",
            "id": {
              "authority": "EPSG",
              "code": 1154
            }
          },
          {
            "name": "World Geodetic System 1984 (G1674)",
            "id": {
              "authority": "EPSG",
              "code": 1155
            }
          },
          {
            "name": "World Geodetic System 1984 (G1762)",
            "id": {
              "authority": "EPSG",
              "code": 1156
            }
          },
          {
            "name": "World Geodetic System 1984 (G2139)",
            "id": {
              "authority": "EPSG",
              "code": 1309
            }
          },
          {
            "name": "World Geodetic System 1984 (G2296)",
            "id": {
              "authority": "EPSG",
              "code": 1383
            }
          }
        ],
        "ellipsoid": {
          "name": "WGS 84",
          "semi_major_axis": 6378137,
          "inverse_flattening": 298.257223563
        },
        "accuracy": "2.0",
        "id": {
          "authority": "EPSG",
          "code": 6326
        }
      },
      "coordinate_system": {
        "subtype": "ellipsoidal",
        "axis": [
          {
            "name": "Geodetic longitude",
            "abbreviation": "Lon",
            "direction": "east",
            "unit": "degree"
          },
          {
            "name": "Geodetic latitude",
            "abbreviation": "Lat",
            "direction": "north",
            "unit": "degree"
          }
        ]
      },
      "scope": "Not known.",
      "area": "World.",
      "bbox": {
        "south_latitude": -90,
        "west_longitude": -180,
        "north_latitude": 90,
        "east_longitude": 180
      },
      "id": {
        "authority": "OGC",
        "code": "CRS84"
      }
    });
    let path = geoarrow_data_example_crs_files().join("example-crs_vermont-crs84_geo.parquet");
    let data_type = read_gpq_file(path);
    let crs = data_type.metadata().crs();
    assert_eq!(crs.crs_type().unwrap(), CrsType::Projjson);
    assert_eq!(crs.crs_value().unwrap(), &expected);
}<|MERGE_RESOLUTION|>--- conflicted
+++ resolved
@@ -14,11 +14,7 @@
     println!("reading path: {:?}", path.as_ref());
     let file = File::open(path).unwrap();
     let reader_builder = ParquetRecordBatchReaderBuilder::try_new(file).unwrap();
-<<<<<<< HEAD
-    let gpq_meta = reader_builder.geoparquet_metadata().unwrap();
-=======
     let gpq_meta = reader_builder.geoparquet_metadata().unwrap().unwrap();
->>>>>>> 6ef7298a
     let geoarrow_schema = reader_builder
         .geoarrow_schema(&gpq_meta, true, CoordType::Separated)
         .unwrap();
