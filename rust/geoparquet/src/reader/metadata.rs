use std::collections::HashMap;
use std::sync::Arc;

use arrow_schema::SchemaRef;
use geoarrow_array::array::RectArray;
use geoarrow_array::builder::RectBuilder;
use geoarrow_schema::error::{GeoArrowError, GeoArrowResult};
use geoarrow_schema::{BoxType, CoordType, Dimension};
use parquet::arrow::arrow_reader::ArrowReaderMetadata;
use parquet::file::metadata::ParquetMetaData;
use parquet::schema::types::SchemaDescriptor;
use serde_json::Value;

use crate::metadata::{GeoParquetBboxCovering, GeoParquetMetadata};
use crate::reader::parse::infer_geoarrow_schema;
use crate::reader::spatial_filter::ParquetBboxStatistics;

/// An extension trait to DRY some code across the file and dataset metadata.
trait ArrowReaderMetadataExt {
    /// Access the [ArrowReaderMetadata] of this builder.
    fn reader_metadata(&self) -> &ArrowReaderMetadata;

    /// The number of rows in this file.
    fn num_rows(&self) -> usize {
        self.reader_metadata()
            .metadata()
            .row_groups()
            .iter()
            .fold(0, |acc, row_group_meta| {
                acc + usize::try_from(row_group_meta.num_rows()).unwrap()
            })
    }

    /// The number of row groups in this file.
    fn num_row_groups(&self) -> usize {
        self.reader_metadata().metadata().num_row_groups()
    }
}

impl ArrowReaderMetadataExt for ArrowReaderMetadata {
    fn reader_metadata(&self) -> &ArrowReaderMetadata {
        self
    }
}

/// This represents the metadata of a _single_ GeoParquet file. If you have a collection of
/// GeoParquet files representing a collective dataset with the same schema, use
/// [GeoParquetDatasetMetadata].
///
/// Note this structure is cheaply clone-able as it consists of several arcs.
///
/// This structure allows
///
/// 1. Loading metadata for a file once and then using that same metadata to construct multiple
///    separate readers, for example, to distribute readers across multiple threads
///
/// 2. Using a cached copy of the [`ParquetMetaData`] rather than reading it from the file each
///    time a reader is constructed.
#[derive(Debug, Clone)]
pub struct GeoParquetReaderMetadata {
    meta: ArrowReaderMetadata,
    geo_meta: Option<Arc<GeoParquetMetadata>>,
}

impl GeoParquetReaderMetadata {
    /// Construct a new [GeoParquetReaderMetadata] from [ArrowReaderMetadata]
    pub fn try_new(meta: ArrowReaderMetadata) -> GeoArrowResult<Self> {
        let geo_meta = if let Some(geo_meta) =
            GeoParquetMetadata::from_parquet_meta(meta.metadata().file_metadata())
        {
            Some(Arc::new(geo_meta?))
        } else {
            None
        };
        Ok(Self { meta, geo_meta })
    }

    /// Access the underlying [ArrowReaderMetadata].
    pub fn arrow_metadata(&self) -> &ArrowReaderMetadata {
        &self.meta
    }

    /// Access the geo metadata of this file.
    pub fn geo_metadata(&self) -> Option<&Arc<GeoParquetMetadata>> {
        self.geo_meta.as_ref()
    }

    /// Returns a reference to the [`ParquetMetaData`] for this parquet file
    pub fn metadata(&self) -> &Arc<ParquetMetaData> {
        self.meta.metadata()
    }

    /// Returns the parquet [`SchemaDescriptor`] for this parquet file
    pub fn parquet_schema(&self) -> &SchemaDescriptor {
        self.meta.parquet_schema()
    }

    /// Returns the Arrow [`SchemaRef`] of the underlying data
    ///
    /// Note that this schema is before conversion of any geometry column(s) to GeoArrow.
    pub fn original_schema(&self) -> &SchemaRef {
        self.meta.schema()
    }

    /// Construct an _output_ Arrow schema based on the provided `CoordType`.
    ///
    /// E.g. when a GeoParquet file stores WKB in a binary column, we transform that column to a
    /// native representation when loading. This means that the Arrow schema of the _source_ is not
    /// the same as the schema of what gets loaded.
    pub fn geoarrow_schema(
        &self,
        parse_to_native: bool,
        coord_type: CoordType,
    ) -> GeoArrowResult<SchemaRef> {
        if let Some(geo_meta) = &self.geo_meta {
            infer_geoarrow_schema(self.meta.schema(), geo_meta, parse_to_native, coord_type)
        } else {
            // If non-geospatial, return the same schema as output
            Ok(self.meta.schema().clone())
        }
    }

    /// The number of rows in this file.
    pub fn num_rows(&self) -> usize {
        self.meta.num_rows()
    }

    /// The number of row groups in this file.
    pub fn num_row_groups(&self) -> usize {
        self.meta.num_row_groups()
    }

    /// Get the bounds of a single row group.
    ///
    /// As of GeoParquet 1.1 you won't need to pass in these column names, as they'll be specified
    /// in the metadata.
    pub fn row_group_bounds(
        &self,
        row_group_idx: usize,
        paths: Option<&GeoParquetBboxCovering>,
    ) -> GeoArrowResult<Option<geo_types::Rect>> {
        let paths = if let Some(paths) = paths {
            paths
        } else {
            let geo_meta = self.geo_meta.as_ref().ok_or(GeoArrowError::GeoParquet(
                "No geospatial metadata".to_string(),
            ))?;
            &geo_meta
                .bbox_covering(None)?
                .ok_or(GeoArrowError::GeoParquet(
                    "No covering metadata found".to_string(),
                ))?
        };

        let geo_statistics = ParquetBboxStatistics::try_new(self.meta.parquet_schema(), paths)?;
        let row_group_meta = self.meta.metadata().row_group(row_group_idx);
        Ok(Some(geo_statistics.get_bbox(row_group_meta)?))
    }

    /// Get the bounds of all row groups.
    ///
    /// As of GeoParquet 1.1 you won't need to pass in these column names, as they'll be specified
    /// in the metadata.
    pub fn row_groups_bounds(
        &self,
        paths: Option<&GeoParquetBboxCovering>,
    ) -> GeoArrowResult<RectArray> {
        let paths = if let Some(paths) = paths {
            paths
        } else {
            let geo_meta = self.geo_meta.as_ref().ok_or(GeoArrowError::GeoParquet(
                "No geospatial metadata".to_string(),
            ))?;
            &geo_meta
                .bbox_covering(None)?
                .ok_or(GeoArrowError::GeoParquet(
                    "No covering metadata found".to_string(),
                ))?
        };

        let geo_statistics = ParquetBboxStatistics::try_new(self.meta.parquet_schema(), paths)?;
        let rects = self
            .meta
            .metadata()
            .row_groups()
            .iter()
            .map(|rg_meta| geo_statistics.get_bbox(rg_meta))
            .collect::<GeoArrowResult<Vec<_>>>()?;
        // TODO: add the CRS of the geometry column.
        let rect_type = BoxType::new(Dimension::XY, Default::default());
        let rect_array = RectBuilder::from_rects(rects.iter(), rect_type).finish();
        Ok(rect_array)
    }

    /// Access the bounding box of the given column for the entire file
    ///
    /// If no column name is passed, retrieves the bbox from the primary geometry column.
    ///
    /// An Err will be returned if the column name does not exist in the dataset
    /// None will be returned if the metadata does not contain bounding box information.
    pub fn file_bbox(&self, column_name: Option<&str>) -> GeoArrowResult<Option<&[f64]>> {
        if let Some(geo_meta) = self.geo_metadata() {
            let column_name = column_name.unwrap_or(geo_meta.primary_column.as_str());
            let column_meta =
                geo_meta
                    .columns
                    .get(column_name)
                    .ok_or(GeoArrowError::GeoParquet(format!(
                        "Column {} not found in GeoParquet metadata",
                        column_name
                    )))?;
            Ok(column_meta.bbox.as_deref())
        } else {
            Ok(None)
        }
    }

    /// Access the Coordinate Reference System (CRS) of the given column
    pub fn crs(&self, column_name: Option<&str>) -> GeoArrowResult<Option<&Value>> {
        if let Some(geo_meta) = self.geo_metadata() {
            let column_name = column_name.unwrap_or(geo_meta.primary_column.as_str());
            let column_meta =
                geo_meta
                    .columns
                    .get(column_name)
                    .ok_or(GeoArrowError::GeoParquet(format!(
                        "Column {} not found in GeoParquet metadata",
                        column_name
                    )))?;
            Ok(column_meta.crs.as_ref())
        } else {
            Ok(None)
        }
    }
}

<<<<<<< HEAD
impl From<ArrowReaderMetadata> for GeoParquetReaderMetadata {
    fn from(value: ArrowReaderMetadata) -> Self {
        Self::new(value)
    }
}

=======
>>>>>>> 6ef7298a
/// The metadata necessary to represent a collection of GeoParquet files that share the same
/// schema.
///
/// If you have only one GeoParquet file, use [GeoParquetReaderMetadata].
///
/// Note this structure is cheaply clone-able as it consists of several arcs.
///
/// This structure allows
///
/// 1. Loading metadata for a file once and then using that same metadata to construct multiple
///    separate readers, for example, to distribute readers across multiple threads
///
/// 2. Using a cached copy of the [`ParquetMetaData`] rather than reading it from the file each
///    time a reader is constructed.
pub struct GeoParquetDatasetMetadata {
    files: HashMap<String, ArrowReaderMetadata>,
    geo_meta: Option<Arc<GeoParquetMetadata>>,
    schema: SchemaRef,
}

impl GeoParquetDatasetMetadata {
    /// Construct dataset metadata from a key-value map of [ArrowReaderMetadata].
    pub fn from_files(metas: HashMap<String, ArrowReaderMetadata>) -> GeoArrowResult<Self> {
        if metas.is_empty() {
            return Err(GeoArrowError::GeoParquet("No files provided".to_string()));
        }

        let mut schema: Option<SchemaRef> = None;
        let mut geo_meta: Option<GeoParquetMetadata> = None;
        for meta in metas.values() {
            if let Some(ref _prior_schema) = schema {
                // TODO: check that schemas are equivalent
            } else {
                schema = Some(meta.schema().clone());
            }

            if let Some(new_geo_meta) =
                GeoParquetMetadata::from_parquet_meta(meta.metadata().file_metadata())
            {
                let new_geo_meta = new_geo_meta?;
                if let Some(geo_meta) = geo_meta.as_mut() {
                    geo_meta.try_update(&new_geo_meta)?;
                } else {
                    geo_meta = Some(new_geo_meta);
                }
            }
        }

        Ok(Self {
            files: metas,
            schema: schema.unwrap(),
            geo_meta: geo_meta.map(Arc::new),
        })
    }

    /// Access the geo metadata of this file.
    pub fn geo_metadata(&self) -> Option<&Arc<GeoParquetMetadata>> {
        self.geo_meta.as_ref()
    }

    /// The total number of rows across all files.
    pub fn num_rows(&self) -> usize {
        self.files
            .values()
            .fold(0, |acc, file| acc + file.num_rows())
    }

    /// The total number of row groups across all files
    pub fn num_row_groups(&self) -> usize {
        self.files
            .values()
            .fold(0, |acc, file| acc + file.num_row_groups())
    }

    /// Construct an _output_ Arrow schema based on the provided `CoordType`.
    ///
    /// E.g. when a GeoParquet file stores WKB in a binary column, we transform that column to a
    /// native representation when loading. This means that the Arrow schema of the _source_ is not
    /// the same as the schema of what gets loaded.
    pub fn geoarrow_schema(
        &self,
        parse_to_native: bool,
        coord_type: CoordType,
    ) -> GeoArrowResult<SchemaRef> {
        if let Some(geo_meta) = &self.geo_meta {
            infer_geoarrow_schema(&self.schema, geo_meta, parse_to_native, coord_type)
        } else {
            // If non-geospatial, return the same schema as output
            Ok(self.schema.clone())
        }
    }

    /// Access the bounding box of the given column for the entire file
    ///
    /// If no column name is passed, retrieves the bbox from the primary geometry column.
    ///
    /// An Err will be returned if the column name does not exist in the dataset
    /// None will be returned if the metadata does not contain bounding box information.
    pub fn file_bbox(&self, column_name: Option<&str>) -> GeoArrowResult<Option<&[f64]>> {
        if let Some(geo_meta) = self.geo_metadata() {
            let column_name = column_name.unwrap_or(geo_meta.primary_column.as_str());
            let column_meta =
                geo_meta
                    .columns
                    .get(column_name)
                    .ok_or(GeoArrowError::GeoParquet(format!(
                        "Column {} not found in GeoParquet metadata",
                        column_name
                    )))?;
            Ok(column_meta.bbox.as_deref())
        } else {
            Ok(None)
        }
    }

    /// Access the Coordinate Reference System (CRS) of the given column
    ///
    /// This is returned as a PROJJSON object. I.e. the variant returned should always be
    /// `Value::Object`.
    pub fn crs(&self, column_name: Option<&str>) -> GeoArrowResult<Option<&Value>> {
        if let Some(geo_meta) = self.geo_metadata() {
            let column_name = column_name.unwrap_or(geo_meta.primary_column.as_str());
            let column_meta =
                geo_meta
                    .columns
                    .get(column_name)
                    .ok_or(GeoArrowError::GeoParquet(format!(
                        "Column {} not found in GeoParquet metadata",
                        column_name
                    )))?;
            Ok(column_meta.crs.as_ref())
        } else {
            Ok(None)
        }
    }

    // /// Construct a collection of asynchronous [GeoParquetRecordBatchStreamBuilder] from this
    // /// dataset metadata
    // #[cfg(feature = "async")]
    // pub fn to_stream_builders<T: AsyncFileReader + Send + 'static, F>(
    //     &self,
    //     reader_cb: F,
    //     geo_options: GeoParquetReaderOptions,
    // ) -> Vec<GeoParquetRecordBatchStreamBuilder<T>>
    // where
    //     F: Fn(&str) -> T,
    // {
    //     self.files
    //         .iter()
    //         .map(|(path, arrow_meta)| {
    //             let reader = reader_cb(path);
    //             let file_metadata = GeoParquetReaderMetadata {
    //                 meta: arrow_meta.clone(),
    //                 geo_meta: self.geo_meta.clone(),
    //             };
    //             GeoParquetRecordBatchStreamBuilder::new_with_metadata_and_options(
    //                 reader,
    //                 file_metadata,
    //                 geo_options.clone(),
    //             )
    //         })
    //         .collect()
    // }

    // /// Construct a collection of synchronous [GeoParquetRecordBatchReaderBuilder] from this
    // /// dataset metadata
    // pub fn to_sync_builders<T: ChunkReader + 'static, F>(
    //     &self,
    //     reader_cb: F,
    //     geo_options: GeoParquetReaderOptions,
    // ) -> Vec<GeoParquetRecordBatchReaderBuilder<T>>
    // where
    //     F: Fn(&str) -> T,
    // {
    //     self.files
    //         .iter()
    //         .map(|(path, arrow_meta)| {
    //             let reader = reader_cb(path);
    //             let file_metadata = GeoParquetReaderMetadata {
    //                 meta: arrow_meta.clone(),
    //                 geo_meta: self.geo_meta.clone(),
    //             };
    //             GeoParquetRecordBatchReaderBuilder::new_with_metadata_and_options(
    //                 reader,
    //                 file_metadata,
    //                 geo_options.clone(),
    //             )
    //         })
    //         .collect()
    // }
}<|MERGE_RESOLUTION|>--- conflicted
+++ resolved
@@ -234,15 +234,6 @@
     }
 }
 
-<<<<<<< HEAD
-impl From<ArrowReaderMetadata> for GeoParquetReaderMetadata {
-    fn from(value: ArrowReaderMetadata) -> Self {
-        Self::new(value)
-    }
-}
-
-=======
->>>>>>> 6ef7298a
 /// The metadata necessary to represent a collection of GeoParquet files that share the same
 /// schema.
 ///
