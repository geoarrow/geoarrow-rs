--- conflicted
+++ resolved
@@ -164,10 +164,6 @@
     bbox_cols: &ParquetBboxStatistics,
     bbox_query: Rect,
 ) -> GeoArrowResult<Vec<usize>> {
-<<<<<<< HEAD
-    // let row_groups = builder.metadata().row_groups();
-=======
->>>>>>> 6ef7298a
     let row_groups_bounds = bbox_cols.get_bboxes(row_groups)?;
     let mut intersects_row_groups_idxs = vec![];
     for (row_group_idx, row_group_bounds) in row_groups_bounds.iter_values().enumerate() {
