--- conflicted
+++ resolved
@@ -111,7 +111,6 @@
                 array_metadata,
             })
         }
-<<<<<<< HEAD
     }
 }
 
@@ -144,16 +143,6 @@
                 num_rows_remaining: num_rows,
                 array_metadata,
             })
-=======
-        (GeometryType::MultiLineString, false) => impl_read!(MultiLineStringBuilder, Dimension::XY),
-        (GeometryType::MultiPolygon, false) => impl_read!(MultiPolygonBuilder, Dimension::XY),
-        (GeometryType::Unknown, false) => {
-            let mut builder =
-                GeoTableBuilder::<GeometryStreamBuilder>::new_with_options(Dimension::XY, options);
-            selection.process_features(&mut builder)?;
-            let table = builder.finish()?;
-            table.downcast()
->>>>>>> 8af65868
         }
     }
 }
@@ -248,7 +237,7 @@
                 impl_read!(builder)
             }
             NativeType::Geometry(_) | NativeType::GeometryCollection(_, _) => {
-                let mut builder = GeoTableBuilder::<MixedGeometryStreamBuilder>::new_with_options(
+                let mut builder = GeoTableBuilder::<GeometryStreamBuilder>::new_with_options(
                     // TODO: I think this is unused? remove.
                     Dimension::XY,
                     options,
@@ -292,7 +281,6 @@
                 }
             }};
         }
-<<<<<<< HEAD
 
         match self.data_type {
             NativeType::Point(_, dim) => {
@@ -324,7 +312,7 @@
                 impl_read!(builder)
             }
             NativeType::Geometry(_) => {
-                let mut builder = GeoTableBuilder::<MixedGeometryStreamBuilder>::new_with_options(
+                let mut builder = GeoTableBuilder::<GeometryStreamBuilder>::new_with_options(
                     // TODO: I think this is unused? remove.
                     Dimension::XY,
                     options,
@@ -340,18 +328,6 @@
                 "Parsing FlatGeobuf from {:?} geometry type not yet supported",
                 geom_type
             ))),
-=======
-        (GeometryType::MultiLineString, true) => impl_read!(MultiLineStringBuilder, Dimension::XYZ),
-        (GeometryType::MultiPolygon, true) => impl_read!(MultiPolygonBuilder, Dimension::XYZ),
-        (GeometryType::Unknown, true) => {
-            let mut builder =
-                GeoTableBuilder::<GeometryStreamBuilder>::new_with_options(Dimension::XYZ, options);
-            selection.process_features(&mut builder)?;
-            let table = builder.finish()?;
-            // TODO: 3d downcasting not implemented
-            // table.downcast()
-            Ok(table)
->>>>>>> 8af65868
         }
     }
 }
