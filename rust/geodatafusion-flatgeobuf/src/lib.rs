--- conflicted
+++ resolved
@@ -33,13 +33,10 @@
     use geoarrow_array::{GeoArrowArray, GeoArrowArrayAccessor};
     use geoarrow_schema::{CoordType, Dimension, PointType};
     use geodatafusion::udf::geo::processing::Centroid;
-<<<<<<< HEAD
     use geodatafusion::udf::geo::relationships::Intersects;
     use geodatafusion::udf::native::bounding_box::Box2D;
     use geodatafusion::udf::native::io::GeomFromText;
-=======
     use wkt::wkt;
->>>>>>> 0bf50c07
 
     use super::*;
 
@@ -184,10 +181,48 @@
         assert_eq!(id_column.as_string_view().value(0), "ZMB");
     }
 
-<<<<<<< HEAD
     #[tokio::test]
     async fn test_bbox_pushdown() {
-=======
+        let file_format = Arc::new(FlatGeobufFileFactory::default());
+        let state = SessionStateBuilder::new()
+            .with_file_formats(vec![file_format])
+            .build();
+        let ctx = SessionContext::new_with_state(state);
+
+        let object_store_url = ObjectStoreUrl::parse("https://flatgeobuf.org").unwrap();
+        let object_store = Arc::new(
+            object_store::http::HttpBuilder::new()
+                .with_url(object_store_url.as_str())
+                .build()
+                .unwrap(),
+        );
+        ctx.register_object_store(object_store_url.as_ref(), object_store);
+
+        let config = ListingTableConfig::new(
+            ListingTableUrl::parse("https://flatgeobuf.org/test/data/countries.fgb").unwrap(),
+        )
+        .with_listing_options(ListingOptions::new(Arc::new(FlatGeobufFormat::default())))
+        .infer_schema(&ctx.state())
+        .await
+        .unwrap();
+        let table = ListingTable::try_new(config).unwrap();
+        ctx.register_table("countries", Arc::new(table)).unwrap();
+
+        ctx.register_udf(Intersects::new().into());
+        ctx.register_udf(GeomFromText::new(Default::default()).into());
+        ctx.register_udf(Box2D::new().into());
+
+        let df = ctx
+            .sql(
+                "SELECT * FROM countries WHERE ST_Intersects(geometry, Box2D(ST_GeomFromText('POLYGON((0 -90, 180 -90, 180 90, 0 90, 0 -90))')))",
+            )
+            .await
+            .unwrap();
+        let batches = df.collect().await.unwrap();
+        let rows: usize = batches.iter().map(|b| b.num_rows()).sum();
+        assert_eq!(rows, 133);
+    }
+
     fn sample_table() -> (Vec<RecordBatch>, Arc<Schema>) {
         let mut builder = PointBuilder::new(PointType::new(Dimension::XY, Default::default()));
         builder.push_point(Some(&wkt!( POINT(1.0 2.0) )));
@@ -213,47 +248,12 @@
 
     #[tokio::test]
     async fn test_write_flatgeobuf_sink() {
->>>>>>> 0bf50c07
-        let file_format = Arc::new(FlatGeobufFileFactory::default());
-        let state = SessionStateBuilder::new()
-            .with_file_formats(vec![file_format])
-            .build();
-        let ctx = SessionContext::new_with_state(state);
-
-<<<<<<< HEAD
-        let object_store_url = ObjectStoreUrl::parse("https://flatgeobuf.org").unwrap();
-        let object_store = Arc::new(
-            object_store::http::HttpBuilder::new()
-                .with_url(object_store_url.as_str())
-                .build()
-                .unwrap(),
-        );
-        ctx.register_object_store(object_store_url.as_ref(), object_store);
-
-        let config = ListingTableConfig::new(
-            ListingTableUrl::parse("https://flatgeobuf.org/test/data/countries.fgb").unwrap(),
-        )
-        .with_listing_options(ListingOptions::new(Arc::new(FlatGeobufFormat::default())))
-        .infer_schema(&ctx.state())
-        .await
-        .unwrap();
-        let table = ListingTable::try_new(config).unwrap();
-        ctx.register_table("countries", Arc::new(table)).unwrap();
-
-        ctx.register_udf(Intersects::new().into());
-        ctx.register_udf(GeomFromText::new(Default::default()).into());
-        ctx.register_udf(Box2D::new().into());
-
-        let df = ctx
-            .sql(
-                "SELECT * FROM countries WHERE ST_Intersects(geometry, Box2D(ST_GeomFromText('POLYGON((0 -90, 180 -90, 180 90, 0 90, 0 -90))')))",
-            )
-            .await
-            .unwrap();
-        let batches = df.collect().await.unwrap();
-        let rows: usize = batches.iter().map(|b| b.num_rows()).sum();
-        assert_eq!(rows, 133);
-=======
+        let file_format = Arc::new(FlatGeobufFileFactory::default());
+        let state = SessionStateBuilder::new()
+            .with_file_formats(vec![file_format])
+            .build();
+        let ctx = SessionContext::new_with_state(state);
+
         let (batches, schema) = sample_table();
         let mem_table = Arc::new(MemTable::try_new(schema.clone(), vec![batches]).unwrap());
         ctx.register_table("mem_table", mem_table).unwrap();
@@ -273,6 +273,5 @@
         assert_eq!(fgb_reader.header().features_count(), 2);
 
         std::fs::remove_file(&file_path).unwrap();
->>>>>>> 0bf50c07
     }
 }