--- conflicted
+++ resolved
@@ -76,18 +76,6 @@
     fn extension_name(&self) -> &str {
         panic!("Coordinate arrays do not have an extension name.")
     }
-<<<<<<< HEAD
-
-    fn into_arrow(self) -> Self::ArrowArray {
-        FixedSizeListArray::new(
-            Arc::new(self.values_field()),
-            2,
-            Arc::new(self.values_array()),
-            None,
-        )
-    }
-=======
->>>>>>> 42ab6cdd
 
     fn into_array_ref(self) -> Arc<dyn Array> {
         Arc::new(self.into_arrow())
