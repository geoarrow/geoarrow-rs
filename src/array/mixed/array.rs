--- conflicted
+++ resolved
@@ -252,36 +252,6 @@
         "geoarrow.mixed"
     }
 
-<<<<<<< HEAD
-    fn into_arrow(self) -> Self::ArrowArray {
-        let _extension_metadata = self.extension_metadata();
-        let mut fields = vec![];
-
-        if self.points.len() > 0 {
-            fields.push(self.points.into_array_ref());
-        }
-        if self.line_strings.len() > 0 {
-            fields.push(self.line_strings.into_array_ref());
-        }
-        if self.polygons.len() > 0 {
-            fields.push(self.polygons.into_array_ref());
-        }
-        if self.multi_points.len() > 0 {
-            fields.push(self.multi_points.into_array_ref());
-        }
-        if self.multi_line_strings.len() > 0 {
-            fields.push(self.multi_line_strings.into_array_ref());
-        }
-        if self.multi_polygons.len() > 0 {
-            fields.push(self.multi_polygons.into_array_ref());
-        }
-
-        todo!()
-        // UnionArray::new(extension_type, self.types, fields, Some(self.offsets))
-    }
-
-=======
->>>>>>> 42ab6cdd
     fn into_array_ref(self) -> Arc<dyn Array> {
         Arc::new(self.into_arrow())
     }
