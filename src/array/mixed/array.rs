use std::collections::HashSet;
use std::sync::Arc;

use arrow_array::{Array, OffsetSizeTrait, UnionArray};
use arrow_buffer::{NullBuffer, ScalarBuffer};
use arrow_schema::{DataType, Field, UnionMode};

use crate::array::metadata::ArrayMetadata;
use crate::array::mixed::builder::MixedGeometryBuilder;
use crate::array::mixed::MixedCapacity;
use crate::array::{
    CoordType, LineStringArray, MultiLineStringArray, MultiPointArray, MultiPolygonArray,
    PointArray, PolygonArray, WKBArray,
};
use crate::datatypes::GeoDataType;
use crate::error::{GeoArrowError, Result};
use crate::geo_traits::GeometryTrait;
use crate::scalar::Geometry;
use crate::trait_::{GeometryArrayAccessor, GeometryArraySelfMethods, IntoArrow};
use crate::GeometryArrayTrait;

/// # Invariants
///
/// - All arrays must have the same dimension
/// - All arrays must have the same coordinate layout (interleaved or separated)
///
/// - 1: Point
/// - 2: LineString
/// - 3: Polygon
/// - 4: MultiPoint
/// - 5: MultiLineString
/// - 6: MultiPolygon
/// - 7: GeometryCollection
/// - 11: Point Z
/// - 12: LineString Z
/// - 13: Polygon Z
/// - 14: MultiPoint Z
/// - 15: MultiLineString Z
/// - 16: MultiPolygon Z
/// - 17: GeometryCollection Z
/// - 21: Point M
/// - 22: LineString M
/// - 23: Polygon M
/// - 24: MultiPoint M
/// - 25: MultiLineString M
/// - 26: MultiPolygon M
/// - 27: GeometryCollection M
/// - 31: Point ZM
/// - 32: LineString ZM
/// - 33: Polygon ZM
/// - 34: MultiPoint ZM
/// - 35: MultiLineString ZM
/// - 36: MultiPolygon ZM
/// - 37: GeometryCollection ZM
#[derive(Debug, Clone, PartialEq)]
pub struct MixedGeometryArray<O: OffsetSizeTrait, const D: usize> {
    /// Always GeoDataType::Mixed or GeoDataType::LargeMixed
    data_type: GeoDataType,

    pub(crate) metadata: Arc<ArrayMetadata>,

    /// Invariant: every item in `type_ids` is `> 0 && < fields.len()` if `type_ids` are not provided. If `type_ids` exist in the GeoDataType, then every item in `type_ids` is `> 0 && `
    pub(crate) type_ids: ScalarBuffer<i8>,

    /// Invariant: `offsets.len() == type_ids.len()`
    pub(crate) offsets: ScalarBuffer<i32>,

    /// Invariant: Any of these arrays that are `Some()` must have length >0
    pub(crate) points: PointArray<D>,
    pub(crate) line_strings: LineStringArray<O, D>,
    pub(crate) polygons: PolygonArray<O, D>,
    pub(crate) multi_points: MultiPointArray<O, D>,
    pub(crate) multi_line_strings: MultiLineStringArray<O, D>,
    pub(crate) multi_polygons: MultiPolygonArray<O, D>,

    /// An offset used for slicing into this array. The offset will be 0 if the array has not been
    /// sliced.
    ///
    /// In order to slice this array efficiently (and zero-cost) we can't slice the underlying
    /// fields directly. If this were always a _sparse_ union array, we could! We could then always
    /// slice from offset to length of each underlying array. But we're under the assumption that
    /// most or all of the time we have a dense union array, where the `offsets` buffer is defined.
    /// In that case, to know how to slice each underlying array, we'd have to walk the `type_ids`
    /// and `offsets` arrays (in O(N) time) to figure out how to slice the underlying arrays.
    ///
    /// Instead, we store the slice offset.
    ///
    /// Note that this offset is only for slicing into the **fields**, i.e. the geometry arrays.
    /// The `type_ids` and `offsets` arrays are sliced as usual.
    ///
    /// TODO: when exporting this array, export to arrow2 and then slice from scratch because we
    /// can't set the `offset` in a UnionArray constructor
    pub(crate) slice_offset: usize,
}

#[derive(Debug, Clone, Copy, PartialEq)]
pub(crate) enum GeometryType {
    Point = 1,
    LineString = 2,
    Polygon = 3,
    MultiPoint = 4,
    MultiLineString = 5,
    MultiPolygon = 6,
    GeometryCollection = 7,
}

impl GeometryType {
    pub fn default_ordering(&self) -> i8 {
        match self {
            GeometryType::Point => 1,
            GeometryType::LineString => 2,
            GeometryType::Polygon => 3,
            GeometryType::MultiPoint => 4,
            GeometryType::MultiLineString => 5,
            GeometryType::MultiPolygon => 6,
            GeometryType::GeometryCollection => 7,
        }
    }
}

impl From<&String> for GeometryType {
    fn from(value: &String) -> Self {
        match value.as_str() {
            "geoarrow.point" => GeometryType::Point,
            "geoarrow.linestring" => GeometryType::LineString,
            "geoarrow.polygon" => GeometryType::Polygon,
            "geoarrow.multipoint" => GeometryType::MultiPoint,
            "geoarrow.multilinestring" => GeometryType::MultiLineString,
            "geoarrow.multipolygon" => GeometryType::MultiPolygon,
            "geoarrow.geometrycollection" => GeometryType::GeometryCollection,
            _ => panic!(),
        }
    }
}

impl<O: OffsetSizeTrait, const D: usize> MixedGeometryArray<O, D> {
    /// Create a new MixedGeometryArray from parts
    ///
    /// # Implementation
    ///
    /// This function is `O(1)`.
    ///
    /// # Panics
    ///
    /// - if the validity is not `None` and its length is different from the number of geometries
    /// - if the largest geometry offset does not match the number of coordinates
    #[allow(clippy::too_many_arguments)]
    pub fn new(
        type_ids: ScalarBuffer<i8>,
        offsets: ScalarBuffer<i32>,
        points: PointArray<D>,
        line_strings: LineStringArray<O, D>,
        polygons: PolygonArray<O, D>,
        multi_points: MultiPointArray<O, D>,
        multi_line_strings: MultiLineStringArray<O, D>,
        multi_polygons: MultiPolygonArray<O, D>,
        metadata: Arc<ArrayMetadata>,
    ) -> Self {
        let mut coord_types = HashSet::new();
        coord_types.insert(points.coord_type());
        coord_types.insert(line_strings.coord_type());
        coord_types.insert(polygons.coord_type());
        coord_types.insert(multi_points.coord_type());
        coord_types.insert(multi_line_strings.coord_type());
        coord_types.insert(multi_polygons.coord_type());
        assert_eq!(coord_types.len(), 1);

        let coord_type = coord_types.into_iter().next().unwrap();
        let data_type = match O::IS_LARGE {
            true => GeoDataType::LargeMixed(coord_type, D.try_into().unwrap()),
            false => GeoDataType::Mixed(coord_type, D.try_into().unwrap()),
        };

        Self {
            data_type,
            type_ids,
            offsets,
            points,
            line_strings,
            polygons,
            multi_points,
            multi_line_strings,
            multi_polygons,
            slice_offset: 0,
            metadata,
        }
    }

    /// The lengths of each buffer contained in this array.
    pub fn buffer_lengths(&self) -> MixedCapacity {
        MixedCapacity::new(
            self.points.buffer_lengths(),
            self.line_strings.buffer_lengths(),
            self.polygons.buffer_lengths(),
            self.multi_points.buffer_lengths(),
            self.multi_line_strings.buffer_lengths(),
            self.multi_polygons.buffer_lengths(),
        )
    }

<<<<<<< HEAD
    pub fn has_point_2d(&self) -> bool {
        self.points.is_some()
    }

    pub fn has_line_string_2d(&self) -> bool {
        self.line_strings.is_some()
    }

    pub fn has_polygon_2d(&self) -> bool {
        self.polygons.is_some()
    }

    pub fn has_multi_point_2d(&self) -> bool {
        self.multi_points.is_some()
    }

    pub fn has_multi_line_string_2d(&self) -> bool {
        self.multi_line_strings.is_some()
    }

    pub fn has_multi_polygon_2d(&self) -> bool {
        self.multi_polygons.is_some()
=======
    pub fn has_points(&self) -> bool {
        !self.points.is_empty()
    }

    pub fn has_line_strings(&self) -> bool {
        !self.line_strings.is_empty()
    }

    pub fn has_polygons(&self) -> bool {
        !self.polygons.is_empty()
    }

    pub fn has_multi_points(&self) -> bool {
        !self.multi_points.is_empty()
    }

    pub fn has_multi_line_strings(&self) -> bool {
        !self.multi_line_strings.is_empty()
    }

    pub fn has_multi_polygons(&self) -> bool {
        !self.multi_polygons.is_empty()
>>>>>>> e6f900b4
    }

    /// The number of bytes occupied by this array.
    pub fn num_bytes(&self) -> usize {
        self.buffer_lengths().num_bytes::<O>()
    }
}

impl<O: OffsetSizeTrait, const D: usize> GeometryArrayTrait for MixedGeometryArray<O, D> {
    fn as_any(&self) -> &dyn std::any::Any {
        self
    }

    fn data_type(&self) -> GeoDataType {
        self.data_type
    }

    fn storage_type(&self) -> DataType {
        self.data_type.to_data_type()
    }

    fn extension_field(&self) -> Arc<Field> {
        Arc::new(
            self.data_type
                .to_field_with_metadata("geometry", true, &self.metadata),
        )
    }

    fn extension_name(&self) -> &str {
        "geoarrow.geometry"
    }

    fn into_array_ref(self) -> Arc<dyn Array> {
        Arc::new(self.into_arrow())
    }

    fn to_array_ref(&self) -> arrow_array::ArrayRef {
        self.clone().into_array_ref()
    }

    fn coord_type(&self) -> crate::array::CoordType {
        self.data_type.coord_type().unwrap()
    }

    fn to_coord_type(&self, coord_type: CoordType) -> Arc<dyn GeometryArrayTrait> {
        Arc::new(self.clone().into_coord_type(coord_type))
    }

    fn metadata(&self) -> Arc<ArrayMetadata> {
        self.metadata.clone()
    }

    fn with_metadata(&self, metadata: Arc<ArrayMetadata>) -> crate::trait_::GeometryArrayRef {
        let mut arr = self.clone();
        arr.metadata = metadata;
        Arc::new(arr)
    }

    /// Returns the number of geometries in this array
    #[inline]
    fn len(&self) -> usize {
        // Note that `type_ids` is sliced as usual, and thus always has the correct length.
        self.type_ids.len()
    }

    /// Returns the optional validity.
    #[inline]
    fn nulls(&self) -> Option<&NullBuffer> {
        None
    }

    fn as_ref(&self) -> &dyn GeometryArrayTrait {
        self
    }
}

impl<O: OffsetSizeTrait, const D: usize> GeometryArraySelfMethods<D> for MixedGeometryArray<O, D> {
    fn with_coords(self, _coords: crate::array::CoordBuffer<D>) -> Self {
        todo!();
    }

    fn into_coord_type(self, _coord_type: crate::array::CoordType) -> Self {
        todo!();
    }

    /// Slices this [`MixedGeometryArray`] in place.
    ///
    /// # Implementation
    ///
    /// This operation is `O(F)` where `F` is the number of fields.
    ///
    /// # Panic
    ///
    /// This function panics iff `offset + length >= self.len()`.
    #[inline]
    fn slice(&self, offset: usize, length: usize) -> Self {
        assert!(
            offset + length <= self.len(),
            "offset + length may not exceed length of array"
        );
        Self {
            data_type: self.data_type,
            type_ids: self.type_ids.slice(offset, length),
            offsets: self.offsets.slice(offset, length),
            points: self.points.clone(),
            line_strings: self.line_strings.clone(),
            polygons: self.polygons.clone(),
            multi_points: self.multi_points.clone(),
            multi_line_strings: self.multi_line_strings.clone(),
            multi_polygons: self.multi_polygons.clone(),
            slice_offset: self.slice_offset + offset,
            metadata: self.metadata.clone(),
        }
    }

    fn owned_slice(&self, _offset: usize, _length: usize) -> Self {
        todo!()
    }
}

impl<'a, O: OffsetSizeTrait, const D: usize> GeometryArrayAccessor<'a>
    for MixedGeometryArray<O, D>
{
    type Item = Geometry<'a, O, D>;
    type ItemGeo = geo::Geometry;

    unsafe fn value_unchecked(&'a self, index: usize) -> Self::Item {
        let type_id = self.type_ids[index];
        let offset = self.offsets[index] as usize;

        match type_id {
            1 => Geometry::Point(self.points.value(offset)),
            2 => Geometry::LineString(self.line_strings.value(offset)),
            3 => Geometry::Polygon(self.polygons.value(offset)),
            4 => Geometry::MultiPoint(self.multi_points.value(offset)),
            5 => Geometry::MultiLineString(self.multi_line_strings.value(offset)),
            6 => Geometry::MultiPolygon(self.multi_polygons.value(offset)),
            7 => {
                panic!("nested geometry collections not supported")
            }
            11 => Geometry::Point(self.points.value(offset)),
            12 => Geometry::LineString(self.line_strings.value(offset)),
            13 => Geometry::Polygon(self.polygons.value(offset)),
            14 => Geometry::MultiPoint(self.multi_points.value(offset)),
            15 => Geometry::MultiLineString(self.multi_line_strings.value(offset)),
            16 => Geometry::MultiPolygon(self.multi_polygons.value(offset)),
            17 => {
                panic!("nested geometry collections not supported")
            }
            _ => panic!("unknown type_id {}", type_id),
        }
    }
}

impl<O: OffsetSizeTrait, const D: usize> IntoArrow for MixedGeometryArray<O, D> {
    type ArrowArray = UnionArray;

    fn into_arrow(self) -> Self::ArrowArray {
        let union_fields = match self.data_type.to_data_type() {
            DataType::Union(union_fields, _) => union_fields,
            _ => unreachable!(),
        };

        let child_arrays = vec![
            self.points.into_array_ref(),
            self.line_strings.into_array_ref(),
            self.polygons.into_array_ref(),
            self.multi_points.into_array_ref(),
            self.multi_line_strings.into_array_ref(),
            self.multi_polygons.into_array_ref(),
        ];

        UnionArray::try_new(
            union_fields,
            self.type_ids,
            Some(self.offsets),
            child_arrays,
        )
        .unwrap()
    }
}

impl<const D: usize> TryFrom<&UnionArray> for MixedGeometryArray<i32, D> {
    type Error = GeoArrowError;

    fn try_from(value: &UnionArray) -> std::result::Result<Self, Self::Error> {
        let mut points: Option<PointArray<D>> = None;
        let mut line_strings: Option<LineStringArray<i32, D>> = None;
        let mut polygons: Option<PolygonArray<i32, D>> = None;
        let mut multi_points: Option<MultiPointArray<i32, D>> = None;
        let mut multi_line_strings: Option<MultiLineStringArray<i32, D>> = None;
        let mut multi_polygons: Option<MultiPolygonArray<i32, D>> = None;
        match value.data_type() {
            DataType::Union(fields, mode) => {
                if !matches!(mode, UnionMode::Dense) {
                    return Err(GeoArrowError::General("Expected dense union".to_string()));
                }

                for (type_id, _field) in fields.iter() {
                    match D {
                        2 => match type_id {
                            1 => {
                                points = Some(value.child(type_id).as_ref().try_into().unwrap());
                            }
                            2 => {
                                line_strings =
                                    Some(value.child(type_id).as_ref().try_into().unwrap());
                            }
                            3 => {
                                polygons = Some(value.child(type_id).as_ref().try_into().unwrap());
                            }
                            4 => {
                                multi_points =
                                    Some(value.child(type_id).as_ref().try_into().unwrap());
                            }
                            5 => {
                                multi_line_strings =
                                    Some(value.child(type_id).as_ref().try_into().unwrap());
                            }
                            6 => {
                                multi_polygons =
                                    Some(value.child(type_id).as_ref().try_into().unwrap());
                            }
                            _ => {
                                return Err(GeoArrowError::General(format!(
                                    "Unexpected type_id {} for dimension {}",
                                    type_id, D
                                )))
                            }
                        },
                        3 => match type_id {
                            11 => {
                                points = Some(value.child(type_id).as_ref().try_into().unwrap());
                            }
                            12 => {
                                line_strings =
                                    Some(value.child(type_id).as_ref().try_into().unwrap());
                            }
                            13 => {
                                polygons = Some(value.child(type_id).as_ref().try_into().unwrap());
                            }
                            14 => {
                                multi_points =
                                    Some(value.child(type_id).as_ref().try_into().unwrap());
                            }
                            15 => {
                                multi_line_strings =
                                    Some(value.child(type_id).as_ref().try_into().unwrap());
                            }
                            16 => {
                                multi_polygons =
                                    Some(value.child(type_id).as_ref().try_into().unwrap());
                            }
                            _ => {
                                return Err(GeoArrowError::General(format!(
                                    "Unexpected type_id {} for dimension {}",
                                    type_id, D
                                )))
                            }
                        },
                        _ => {
                            return Err(GeoArrowError::General(format!(
                                "Unexpected type_id {} for dimension {}",
                                type_id, D
                            )))
                        }
                    }
                }
            }
            _ => panic!("expected union type"),
        };

        let type_ids = value.type_ids().clone();
        // This is after checking for dense union
        let offsets = value.offsets().unwrap().clone();

        Ok(Self::new(
            type_ids,
            offsets,
            points.unwrap_or_default(),
            line_strings.unwrap_or_default(),
            polygons.unwrap_or_default(),
            multi_points.unwrap_or_default(),
            multi_line_strings.unwrap_or_default(),
            multi_polygons.unwrap_or_default(),
            Default::default(),
        ))
    }
}

impl<const D: usize> TryFrom<&UnionArray> for MixedGeometryArray<i64, D> {
    type Error = GeoArrowError;

    fn try_from(value: &UnionArray) -> std::result::Result<Self, Self::Error> {
        let mut points: Option<PointArray<D>> = None;
        let mut line_strings: Option<LineStringArray<i64, D>> = None;
        let mut polygons: Option<PolygonArray<i64, D>> = None;
        let mut multi_points: Option<MultiPointArray<i64, D>> = None;
        let mut multi_line_strings: Option<MultiLineStringArray<i64, D>> = None;
        let mut multi_polygons: Option<MultiPolygonArray<i64, D>> = None;
        match value.data_type() {
            DataType::Union(fields, mode) => {
                if !matches!(mode, UnionMode::Dense) {
                    return Err(GeoArrowError::General("Expected dense union".to_string()));
                }
                for (type_id, _field) in fields.iter() {
                    match D {
                        2 => match type_id {
                            1 => {
                                points = Some(value.child(type_id).as_ref().try_into().unwrap());
                            }
                            2 => {
                                line_strings =
                                    Some(value.child(type_id).as_ref().try_into().unwrap());
                            }
                            3 => {
                                polygons = Some(value.child(type_id).as_ref().try_into().unwrap());
                            }
                            4 => {
                                multi_points =
                                    Some(value.child(type_id).as_ref().try_into().unwrap());
                            }
                            5 => {
                                multi_line_strings =
                                    Some(value.child(type_id).as_ref().try_into().unwrap());
                            }
                            6 => {
                                multi_polygons =
                                    Some(value.child(type_id).as_ref().try_into().unwrap());
                            }
                            _ => {
                                return Err(GeoArrowError::General(format!(
                                    "Unexpected type_id {} for dimension {}",
                                    type_id, D
                                )))
                            }
                        },
                        3 => match type_id {
                            11 => {
                                points = Some(value.child(type_id).as_ref().try_into().unwrap());
                            }
                            12 => {
                                line_strings =
                                    Some(value.child(type_id).as_ref().try_into().unwrap());
                            }
                            13 => {
                                polygons = Some(value.child(type_id).as_ref().try_into().unwrap());
                            }
                            14 => {
                                multi_points =
                                    Some(value.child(type_id).as_ref().try_into().unwrap());
                            }
                            15 => {
                                multi_line_strings =
                                    Some(value.child(type_id).as_ref().try_into().unwrap());
                            }
                            16 => {
                                multi_polygons =
                                    Some(value.child(type_id).as_ref().try_into().unwrap());
                            }
                            _ => {
                                return Err(GeoArrowError::General(format!(
                                    "Unexpected type_id {} for dimension {}",
                                    type_id, D
                                )))
                            }
                        },
                        _ => {
                            return Err(GeoArrowError::General(format!(
                                "Unexpected type_id {} for dimension {}",
                                type_id, D
                            )))
                        }
                    }
                }
            }
            _ => panic!("expected union type"),
        };

        let type_ids = value.type_ids().clone();
        // This is after checking for dense union
        let offsets = value.offsets().unwrap().clone();

        Ok(Self::new(
            type_ids,
            offsets,
            points.unwrap_or_default(),
            line_strings.unwrap_or_default(),
            polygons.unwrap_or_default(),
            multi_points.unwrap_or_default(),
            multi_line_strings.unwrap_or_default(),
            multi_polygons.unwrap_or_default(),
            Default::default(),
        ))
    }
}

impl<const D: usize> TryFrom<&dyn Array> for MixedGeometryArray<i32, D> {
    type Error = GeoArrowError;

    fn try_from(value: &dyn Array) -> Result<Self> {
        match value.data_type() {
            DataType::Union(_, _) => {
                let downcasted = value.as_any().downcast_ref::<UnionArray>().unwrap();
                downcasted.try_into()
            }
            _ => Err(GeoArrowError::General(format!(
                "Unexpected type: {:?}",
                value.data_type()
            ))),
        }
    }
}

impl<const D: usize> TryFrom<&dyn Array> for MixedGeometryArray<i64, D> {
    type Error = GeoArrowError;

    fn try_from(value: &dyn Array) -> Result<Self> {
        match value.data_type() {
            DataType::Union(_, _) => {
                let downcasted = value.as_any().downcast_ref::<UnionArray>().unwrap();
                downcasted.try_into()
            }
            _ => Err(GeoArrowError::General(format!(
                "Unexpected type: {:?}",
                value.data_type()
            ))),
        }
    }
}

impl<const D: usize> TryFrom<(&dyn Array, &Field)> for MixedGeometryArray<i32, D> {
    type Error = GeoArrowError;

    fn try_from((arr, field): (&dyn Array, &Field)) -> Result<Self> {
        let mut arr: Self = arr.try_into()?;
        arr.metadata = Arc::new(ArrayMetadata::try_from(field)?);
        Ok(arr)
    }
}

impl<const D: usize> TryFrom<(&dyn Array, &Field)> for MixedGeometryArray<i64, D> {
    type Error = GeoArrowError;

    fn try_from((arr, field): (&dyn Array, &Field)) -> Result<Self> {
        let mut arr: Self = arr.try_into()?;
        arr.metadata = Arc::new(ArrayMetadata::try_from(field)?);
        Ok(arr)
    }
}

impl<O: OffsetSizeTrait, G: GeometryTrait<T = f64>> TryFrom<&[G]> for MixedGeometryArray<O, 2> {
    type Error = GeoArrowError;

    fn try_from(geoms: &[G]) -> Result<Self> {
        let mut_arr: MixedGeometryBuilder<O, 2> = geoms.try_into()?;
        Ok(mut_arr.into())
    }
}

impl<O: OffsetSizeTrait, G: GeometryTrait<T = f64>> TryFrom<&[Option<G>]>
    for MixedGeometryArray<O, 2>
{
    type Error = GeoArrowError;

    fn try_from(geoms: &[Option<G>]) -> Result<Self> {
        let mut_arr: MixedGeometryBuilder<O, 2> = geoms.try_into()?;
        Ok(mut_arr.into())
    }
}

impl<O: OffsetSizeTrait> TryFrom<WKBArray<O>> for MixedGeometryArray<O, 2> {
    type Error = GeoArrowError;

    fn try_from(value: WKBArray<O>) -> Result<Self> {
        let mut_arr: MixedGeometryBuilder<O, 2> = value.try_into()?;
        Ok(mut_arr.into())
    }
}

impl<const D: usize> From<MixedGeometryArray<i32, D>> for MixedGeometryArray<i64, D> {
    fn from(value: MixedGeometryArray<i32, D>) -> Self {
        Self::new(
            value.type_ids,
            value.offsets,
            value.points,
            value.line_strings.into(),
            value.polygons.into(),
            value.multi_points.into(),
            value.multi_line_strings.into(),
            value.multi_polygons.into(),
            value.metadata,
        )
    }
}

impl<const D: usize> TryFrom<MixedGeometryArray<i64, D>> for MixedGeometryArray<i32, D> {
    type Error = GeoArrowError;

    fn try_from(value: MixedGeometryArray<i64, D>) -> Result<Self> {
        Ok(Self::new(
            value.type_ids,
            value.offsets,
            value.points,
            value.line_strings.try_into()?,
            value.polygons.try_into()?,
            value.multi_points.try_into()?,
            value.multi_line_strings.try_into()?,
            value.multi_polygons.try_into()?,
            value.metadata,
        ))
    }
}

/// Default to an empty array
impl<O: OffsetSizeTrait, const D: usize> Default for MixedGeometryArray<O, D> {
    fn default() -> Self {
        MixedGeometryBuilder::default().into()
    }
}

#[cfg(test)]
mod test {
    use super::*;
    use crate::array::MixedGeometryArray;
    use crate::test::{linestring, multilinestring, multipoint, multipolygon, point, polygon};

    #[test]
    fn geo_roundtrip_accurate_points() {
        let geoms: Vec<geo::Geometry> = vec![
            geo::Geometry::Point(point::p0()),
            geo::Geometry::Point(point::p1()),
            geo::Geometry::Point(point::p2()),
        ];
        let arr: MixedGeometryArray<i32, 2> = geoms.as_slice().try_into().unwrap();

        assert_eq!(
            arr.value_as_geo(0),
            geo::Geometry::MultiPoint(geo::MultiPoint(vec![point::p0()]))
        );
        assert_eq!(
            arr.value_as_geo(1),
            geo::Geometry::MultiPoint(geo::MultiPoint(vec![point::p1()]))
        );
        assert_eq!(
            arr.value_as_geo(2),
            geo::Geometry::MultiPoint(geo::MultiPoint(vec![point::p2()]))
        );
    }

    #[test]
    fn geo_roundtrip_accurate_all() {
        let geoms: Vec<geo::Geometry> = vec![
            geo::Geometry::Point(point::p0()),
            geo::Geometry::LineString(linestring::ls0()),
            geo::Geometry::Polygon(polygon::p0()),
            geo::Geometry::MultiPoint(multipoint::mp0()),
            geo::Geometry::MultiLineString(multilinestring::ml0()),
            geo::Geometry::MultiPolygon(multipolygon::mp0()),
        ];
        let arr: MixedGeometryArray<i32, 2> = geoms.as_slice().try_into().unwrap();

        assert_eq!(
            arr.value_as_geo(0),
            geo::Geometry::MultiPoint(geo::MultiPoint(vec![point::p0()]))
        );
        assert_eq!(
            arr.value_as_geo(1),
            geo::Geometry::MultiLineString(geo::MultiLineString(vec![linestring::ls0()]))
        );
        assert_eq!(
            arr.value_as_geo(2),
            geo::Geometry::MultiPolygon(geo::MultiPolygon(vec![polygon::p0()]))
        );
        assert_eq!(arr.value_as_geo(3), geoms[3]);
        assert_eq!(arr.value_as_geo(4), geoms[4]);
        assert_eq!(arr.value_as_geo(5), geoms[5]);
    }

    #[test]
    fn arrow_roundtrip() {
        let geoms: Vec<geo::Geometry> = vec![
            geo::Geometry::Point(point::p0()),
            geo::Geometry::LineString(linestring::ls0()),
            geo::Geometry::Polygon(polygon::p0()),
            geo::Geometry::MultiPoint(multipoint::mp0()),
            geo::Geometry::MultiLineString(multilinestring::ml0()),
            geo::Geometry::MultiPolygon(multipolygon::mp0()),
        ];
        let arr: MixedGeometryArray<i32, 2> = geoms.as_slice().try_into().unwrap();

        // Round trip to/from arrow-rs
        let arrow_array = arr.into_arrow();
        let round_trip_arr: MixedGeometryArray<i32, 2> = (&arrow_array).try_into().unwrap();

        assert_eq!(
            round_trip_arr.value_as_geo(0),
            geo::Geometry::MultiPoint(geo::MultiPoint(vec![point::p0()]))
        );
        assert_eq!(
            round_trip_arr.value_as_geo(1),
            geo::Geometry::MultiLineString(geo::MultiLineString(vec![linestring::ls0()]))
        );
        assert_eq!(
            round_trip_arr.value_as_geo(2),
            geo::Geometry::MultiPolygon(geo::MultiPolygon(vec![polygon::p0()]))
        );
        assert_eq!(round_trip_arr.value_as_geo(3), geoms[3]);
        assert_eq!(round_trip_arr.value_as_geo(4), geoms[4]);
        assert_eq!(round_trip_arr.value_as_geo(5), geoms[5]);
    }

    #[test]
    fn arrow_roundtrip_not_all_types() {
        let geoms: Vec<geo::Geometry> = vec![
            geo::Geometry::MultiPoint(multipoint::mp0()),
            geo::Geometry::MultiLineString(multilinestring::ml0()),
            geo::Geometry::MultiPolygon(multipolygon::mp0()),
        ];
        let arr: MixedGeometryArray<i32, 2> = geoms.as_slice().try_into().unwrap();

        // Round trip to/from arrow-rs
        let arrow_array = arr.into_arrow();
        let round_trip_arr: MixedGeometryArray<i32, 2> = (&arrow_array).try_into().unwrap();

        assert_eq!(round_trip_arr.value_as_geo(0), geoms[0]);
        assert_eq!(round_trip_arr.value_as_geo(1), geoms[1]);
        assert_eq!(round_trip_arr.value_as_geo(2), geoms[2]);
    }

    #[test]
    fn arrow_roundtrip_not_all_types2() {
        let geoms: Vec<geo::Geometry> = vec![
            geo::Geometry::MultiPoint(multipoint::mp0()),
            geo::Geometry::MultiPolygon(multipolygon::mp0()),
        ];
        let arr: MixedGeometryArray<i32, 2> = geoms.as_slice().try_into().unwrap();

        // Round trip to/from arrow-rs
        let arrow_array = arr.into_arrow();
        let round_trip_arr: MixedGeometryArray<i32, 2> = (&arrow_array).try_into().unwrap();

        assert_eq!(round_trip_arr.value_as_geo(0), geoms[0]);
        assert_eq!(round_trip_arr.value_as_geo(1), geoms[1]);
    }
}<|MERGE_RESOLUTION|>--- conflicted
+++ resolved
@@ -198,30 +198,6 @@
         )
     }
 
-<<<<<<< HEAD
-    pub fn has_point_2d(&self) -> bool {
-        self.points.is_some()
-    }
-
-    pub fn has_line_string_2d(&self) -> bool {
-        self.line_strings.is_some()
-    }
-
-    pub fn has_polygon_2d(&self) -> bool {
-        self.polygons.is_some()
-    }
-
-    pub fn has_multi_point_2d(&self) -> bool {
-        self.multi_points.is_some()
-    }
-
-    pub fn has_multi_line_string_2d(&self) -> bool {
-        self.multi_line_strings.is_some()
-    }
-
-    pub fn has_multi_polygon_2d(&self) -> bool {
-        self.multi_polygons.is_some()
-=======
     pub fn has_points(&self) -> bool {
         !self.points.is_empty()
     }
@@ -244,7 +220,6 @@
 
     pub fn has_multi_polygons(&self) -> bool {
         !self.multi_polygons.is_empty()
->>>>>>> e6f900b4
     }
 
     /// The number of bytes occupied by this array.
