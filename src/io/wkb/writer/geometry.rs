use arrow_array::{GenericBinaryArray, OffsetSizeTrait};
use arrow_buffer::Buffer;

use crate::array::offset_builder::OffsetsBuilder;
use crate::array::{MixedGeometryArray, WKBArray};
use crate::error::Result;
use crate::geo_traits::{GeometryTrait, GeometryType};
use crate::io::wkb::writer::{
    geometry_collection_wkb_size, line_string_wkb_size, multi_line_string_wkb_size,
    multi_point_wkb_size, multi_polygon_wkb_size, point_wkb_size, polygon_wkb_size,
    write_line_string_as_wkb, write_multi_line_string_as_wkb, write_multi_point_as_wkb,
    write_multi_polygon_as_wkb, write_point_as_wkb, write_polygon_as_wkb,
};
use crate::trait_::ArrayAccessor;
use crate::ArrayBase;
use std::io::{Cursor, Write};

/// The byte length of a Geometry
pub fn geometry_wkb_size(geom: &impl GeometryTrait) -> usize {
    use GeometryType::*;
    match geom.as_type() {
        Point(_) => point_wkb_size(geom.dim()),
        LineString(ls) => line_string_wkb_size(ls),
        Polygon(p) => polygon_wkb_size(p),
        MultiPoint(mp) => multi_point_wkb_size(mp),
        MultiLineString(ml) => multi_line_string_wkb_size(ml),
        MultiPolygon(mp) => multi_polygon_wkb_size(mp),
        GeometryCollection(gc) => geometry_collection_wkb_size(gc),
        Rect(_) => todo!(),
    }
}

/// Write a Geometry to a Writer encoded as WKB
pub fn write_geometry_as_wkb<W: Write>(
    writer: W,
    geom: &impl GeometryTrait<T = f64>,
) -> Result<()> {
    use GeometryType::*;
    match geom.as_type() {
        Point(p) => write_point_as_wkb(writer, p),
        LineString(ls) => write_line_string_as_wkb(writer, ls),
        Polygon(p) => write_polygon_as_wkb(writer, p),
        MultiPoint(mp) => write_multi_point_as_wkb(writer, mp),
        MultiLineString(ml) => write_multi_line_string_as_wkb(writer, ml),
        MultiPolygon(mp) => write_multi_polygon_as_wkb(writer, mp),
        GeometryCollection(_gc) => {
            todo!()
            // error[E0275]: overflow evaluating the requirement `&mut std::io::Cursor<std::vec::Vec<u8>>: std::io::Write`
            // https://stackoverflow.com/a/31197781/7319250
            // write_geometry_collection_as_wkb(writer, gc)
        }
        Rect(_) => todo!(),
        // _ => todo!(),
    }
}

impl<O: OffsetSizeTrait, const D: usize> From<&MixedGeometryArray<D>> for WKBArray<O> {
    fn from(value: &MixedGeometryArray<D>) -> Self {
        let mut offsets: OffsetsBuilder<O> = OffsetsBuilder::with_capacity(value.len());

        // First pass: calculate binary array offsets
        for maybe_geom in value.iter() {
            if let Some(geom) = maybe_geom {
                offsets.try_push_usize(geometry_wkb_size(&geom)).unwrap();
            } else {
                offsets.extend_constant(1);
            }
        }

        let values = {
            let values = Vec::with_capacity(offsets.last().to_usize().unwrap());
            let mut writer = Cursor::new(values);

            for geom in value.iter().flatten() {
                write_geometry_as_wkb(&mut writer, &geom).unwrap();
            }

            writer.into_inner()
        };

<<<<<<< HEAD
        let binary_arr = GenericBinaryArray::new(
            offsets.into(),
            Buffer::from_vec(values),
            value.nulls().cloned(),
        );
=======
        let binary_arr =
            GenericBinaryArray::<O>::new(offsets.into(), values.into(), value.nulls().cloned());
>>>>>>> eba9cdfd
        WKBArray::new(binary_arr, value.metadata())
    }
}

// #[cfg(test)]
// mod test {
//     use super::*;
//     use crate::test::multilinestring::{ml0, ml1};

//     #[test]
//     fn round_trip() {
//         let orig_arr: MultiLineStringArray<i32> = vec![Some(ml0()), Some(ml1()), None].into();
//         let wkb_arr: WKBArray<i32> = (&orig_arr).into();
//         let new_arr: MultiLineStringArray<i32> = wkb_arr.try_into().unwrap();

//         assert_eq!(orig_arr, new_arr);
//     }
// }<|MERGE_RESOLUTION|>--- conflicted
+++ resolved
@@ -78,16 +78,11 @@
             writer.into_inner()
         };
 
-<<<<<<< HEAD
         let binary_arr = GenericBinaryArray::new(
             offsets.into(),
             Buffer::from_vec(values),
             value.nulls().cloned(),
         );
-=======
-        let binary_arr =
-            GenericBinaryArray::<O>::new(offsets.into(), values.into(), value.nulls().cloned());
->>>>>>> eba9cdfd
         WKBArray::new(binary_arr, value.metadata())
     }
 }
